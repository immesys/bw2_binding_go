package bw2bind

import (
	"encoding/hex"
	"encoding/json"
	"fmt"
	"strconv"
	"strings"

	_ "github.com/ugorji/go/codec"
	"gopkg.in/vmihailenco/msgpack.v2"
	"gopkg.in/yaml.v2"
)

type POConstructor struct {
	PONum       string
	Mask        int
	Constructor func(int, []byte) (PayloadObject, error)
}

var PayloadObjectConstructors = []POConstructor{
	{"67.0.0.0", 8, LoadYAMLPayloadObjectPO},
	{"2.0.0.0", 8, LoadMsgPackPayloadObjectPO},
	{"64.0.0.0", 4, LoadTextPayloadObjectPO},
	{"0.0.0.0", 0, LoadBasePayloadObjectPO},
}

func LoadPayloadObject(ponum int, contents []byte) (PayloadObject, error) {
	for _, c := range PayloadObjectConstructors {
		cponum, _ := PONumFromDotForm(c.PONum)
		cponum = cponum >> uint(32-c.Mask)
		if (ponum >> uint(32-c.Mask)) == cponum {
			return c.Constructor(ponum, contents)
		}
	}
	panic("Could not load PO")
}

//PayloadObject implements 0.0.0.0/0 : base
type PayloadObject interface {
	GetPONum() int
	GetPODotNum() string
	TextRepresentation() string
	GetContents() []byte
	IsTypeDF(df string) bool
	IsType(ponum, mask int) bool
}
type PayloadObjectImpl struct {
	ponum    int
	contents []byte
}

func LoadBasePayloadObject(ponum int, contents []byte) (*PayloadObjectImpl, error) {
	return &PayloadObjectImpl{ponum: ponum, contents: contents}, nil
}
func LoadBasePayloadObjectPO(ponum int, contents []byte) (PayloadObject, error) {
	return LoadBasePayloadObject(ponum, contents)
}
func CreateBasePayloadObject(ponum int, contents []byte) *PayloadObjectImpl {
	rv, _ := LoadBasePayloadObject(ponum, contents)
	return rv
}
func (po *PayloadObjectImpl) GetPONum() int {
	return po.ponum
}
func (po *PayloadObjectImpl) SetPONum(ponum int) {
	po.ponum = ponum
}
func (po *PayloadObjectImpl) GetContents() []byte {
	return po.contents
}
func (po *PayloadObjectImpl) SetContents(v []byte) {
	po.contents = v
}
func (po *PayloadObjectImpl) GetPODotNum() string {
	return fmt.Sprintf("%d.%d.%d.%d", po.ponum>>24, (po.ponum>>16)&0xFF, (po.ponum>>8)&0xFF, po.ponum&0xFF)
}
func (po *PayloadObjectImpl) TextRepresentation() string {
	return fmt.Sprintf("PO %s len %d (generic) hexdump:", PONumDotForm(po.ponum), len(po.contents), hex.Dump(po.contents))
}
func (po *PayloadObjectImpl) IsType(ponum, mask int) bool {
	return (ponum >> uint(32-mask)) == (po.ponum >> uint(32-mask))
}
func (po *PayloadObjectImpl) IsTypeDF(df string) bool {
	parts := strings.SplitN(df, "/", 2)
	var mask int
	var err error
	if len(parts) != 2 {
		mask = 32
	} else {
		mask, err = strconv.Atoi(parts[1])
		if err != nil {
			panic("malformed masked dot form")
		}
	}
	ponum := FromDotForm(parts[0])
	return po.IsType(ponum, mask)
}

//TextPayloadObject implements 64.0.0.0/4 : Human readable
type TextPayloadObject interface {
	PayloadObject
	Value() string
}
type TextPayloadObjectImpl struct {
	PayloadObjectImpl
}

func LoadTextPayloadObject(ponum int, contents []byte) (*TextPayloadObjectImpl, error) {
	bpl, _ := LoadBasePayloadObject(ponum, contents)
	return &TextPayloadObjectImpl{*bpl}, nil
}
func LoadTextPayloadObjectPO(ponum int, contents []byte) (PayloadObject, error) {
	return LoadTextPayloadObject(ponum, contents)
}
func CreateTextPayloadObject(ponum int, contents string) *TextPayloadObjectImpl {
	rv, _ := LoadTextPayloadObject(ponum, []byte(contents))
	return rv
}
func (po *TextPayloadObjectImpl) TextRepresentation() string {
	return fmt.Sprintf("PO %s len %d (human readable) contents:\n%s", PONumDotForm(po.ponum), len(po.contents), string(po.contents))
}
func (po *TextPayloadObjectImpl) Value() string {
	return string(po.contents)
}

type YAMLPayloadObject interface {
	PayloadObject
	ValueInto(v interface{}) error
}
type YAMLPayloadObjectImpl struct {
	TextPayloadObjectImpl
}

func LoadYAMLPayloadObject(ponum int, contents []byte) (*YAMLPayloadObjectImpl, error) {
	tpl, _ := LoadTextPayloadObject(ponum, contents)
	rv := YAMLPayloadObjectImpl{*tpl}
	return &rv, nil
}
func LoadYAMLPayloadObjectPO(ponum int, contents []byte) (PayloadObject, error) {
	return LoadYAMLPayloadObject(ponum, contents)
}
func CreateYAMLPayloadObject(ponum int, value interface{}) (*YAMLPayloadObjectImpl, error) {
	contents, err := yaml.Marshal(value)
	if err != nil {
		return nil, err
	}
	tpl, _ := LoadTextPayloadObject(ponum, contents)
	rv := YAMLPayloadObjectImpl{*tpl}
	return &rv, nil
}
func (po *YAMLPayloadObjectImpl) ValueInto(v interface{}) error {
	err := yaml.Unmarshal(po.contents, v)
	return err
}

type MsgPackPayloadObject interface {
	PayloadObject
	ValueInto(v interface{}) error
}
type MsgPackPayloadObjectImpl struct {
	PayloadObjectImpl
}

func LoadMsgPackPayloadObject(ponum int, contents []byte) (*MsgPackPayloadObjectImpl, error) {
	bpl, _ := LoadBasePayloadObject(ponum, contents)
	rv := MsgPackPayloadObjectImpl{*bpl}
	return &rv, nil
}
func LoadMsgPackPayloadObjectPO(ponum int, contents []byte) (PayloadObject, error) {
	return LoadMsgPackPayloadObject(ponum, contents)
}
func CreateMsgPackPayloadObject(ponum int, value interface{}) (*MsgPackPayloadObjectImpl, error) {
	buf, err := msgpack.Marshal(value)
	if err != nil {
		return nil, err
	}
	return LoadMsgPackPayloadObject(ponum, buf)
}
func (po *MsgPackPayloadObjectImpl) ValueInto(v interface{}) error {
	err := msgpack.Unmarshal(po.contents, &v)
	return err
<<<<<<< HEAD
}
func (po *MsgPackPayloadObjectImpl) TextRepresentation() string {
	var x map[string]interface{}
	e := po.ValueInto(&x)
	if e == nil {
		b, err := json.MarshalIndent(x, "", "  ")
		if err == nil {
			return fmt.Sprintf("PO %s len %d (msgpack) contents:\n%+v", PONumDotForm(po.ponum), len(po.contents), string(b))
		}
	}
	return fmt.Sprintf("PO %s len %d (msgpack) contents undecodable, hexdump:\n%s", PONumDotForm(po.ponum), len(po.contents), hex.Dump(po.contents))
}

//StringPayloadObject implements 64.0.1.0/32 : String
func CreateStringPayloadObject(v string) TextPayloadObject {
	return CreateTextPayloadObject(FromDotForm("64.0.1.0"), v)
=======
>>>>>>> bf698447
}<|MERGE_RESOLUTION|>--- conflicted
+++ resolved
@@ -180,8 +180,8 @@
 func (po *MsgPackPayloadObjectImpl) ValueInto(v interface{}) error {
 	err := msgpack.Unmarshal(po.contents, &v)
 	return err
-<<<<<<< HEAD
-}
+}
+
 func (po *MsgPackPayloadObjectImpl) TextRepresentation() string {
 	var x map[string]interface{}
 	e := po.ValueInto(&x)
@@ -197,6 +197,4 @@
 //StringPayloadObject implements 64.0.1.0/32 : String
 func CreateStringPayloadObject(v string) TextPayloadObject {
 	return CreateTextPayloadObject(FromDotForm("64.0.1.0"), v)
-=======
->>>>>>> bf698447
 }